--- conflicted
+++ resolved
@@ -22,11 +22,7 @@
     global state
     state.incorporate(rowid=state.n_rows(), observation={0:x})
     state.transition_dim_grids()
-<<<<<<< HEAD
-    print('Observation %f: %f' % (state.n_rows(), x))
-=======
-    print 'Observation %d: %f' % (state.n_rows(), x)
->>>>>>> 56a48182
+    print('Observation %d: %f' % (state.n_rows(), x))
     while True:
         state.transition_view_rows()
         state.transition_dim_hypers()
